--- conflicted
+++ resolved
@@ -689,7 +689,6 @@
 	return nil
 }
 
-<<<<<<< HEAD
 // getGroupByID 根据ID获取分组信息
 func (s *PushService) getGroupByID(appID, groupID uint) (*models.DeviceGroup, error) {
 	var group models.DeviceGroup
@@ -727,7 +726,8 @@
 		}
 	}
 	return query
-=======
+}
+
 // getDeviceTokensByTags 根据标签筛选条件获取设备Token列表
 func (s *PushService) getDeviceTokensByTags(appID uint, tags []TagFilter) ([]string, error) {
 	if len(tags) == 0 {
@@ -756,5 +756,4 @@
 	}
 
 	return allDeviceTokens, nil
->>>>>>> b81f1375
 }